--- conflicted
+++ resolved
@@ -3085,14 +3085,8 @@
 &=& k^{1+2v} \frac{3\pi}{4} \frac{(2v-1)!!}{2^v(2+v)!} \,_2F_1\left(\tfrac{1}{2},v+\tfrac{1}{2}; v+3; k^2\right),
 \end{eqnarray}
 where $_2F_1(a,b;c;x)$ is the generalized Hypergeometric function.
-<<<<<<< HEAD
 These functions can also be expressed as a series in $k^2$
 by expanding $(1-k^2w)^{-1/2}$ as a series in $k^2w$, and then integrating each term over $w$, giving
-=======
-The function $\mathcal{I}_q$ can be expressed in terms of sines and cosines,
-while $\mathcal{J}_q$ can be expressed as complete elliptic integrals,
-as above, or it can be expressed as a series in $k^2$:
->>>>>>> 833d7b40
 \begin{eqnarray}
 %\mathcal{J}_{v} &=& 3k^{1+2v}  \sum_{n=0}^\infty \frac{(-k^2)^n}{2^n n!} \Pi_{i=1}^n (1-2i) \\
 %&\times& \pi \frac{(2(n+v)-1)!!}{2^{n+v}(v+2+n)!}
